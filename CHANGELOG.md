--- conflicted
+++ resolved
@@ -1,12 +1,8 @@
 # Change log
 
 ### vNEXT
-<<<<<<< HEAD
 - Feature: support default values for query variables [PR #1492](https://github.com/apollographql/apollo-client/pull/1492)
-- ObservableQuery.refetch() returns a rejected Promise instead of throwing an Error when fetchPolicy === 'cache-only' [PR #1592](https://github.com/apollographql/apollo-client/pull/1592)
-=======
 - New/fix: Pass http json parsing error to network interface afterware [PR #1596](https://github.com/apollographql/apollo-client/pull/1596)
->>>>>>> 8f9bb91c
 
 ### 1.0.4
 - Fix: query subscription is not skipped when there is a successful query after an error, even if data is the same as before the error occured. [PR #1601] (https://github.com/apollographql/apollo-client/pull/1601)
