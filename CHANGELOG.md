--- conflicted
+++ resolved
@@ -1,4 +1,3 @@
-<<<<<<< HEAD
 ## Apollo Client 3.3.0 (not yet released)
 
 ## Bug Fixes
@@ -30,14 +29,13 @@
 
 - Provide default empty cache object for root IDs like `ROOT_QUERY`, to avoid differences in behavior before/after `ROOT_QUERY` data has been written into `InMemoryCache`. <br/>
   [@benjamn](https://github.com/benjamn) in [#7100](https://github.com/apollographql/apollo-client/pull/7100)
-=======
+
 ## Apollo Client 3.2.2
 
 ## Bug Fixes
 
 - Undo `TEdgeWrapper` approach for `relayStylePagination`, introduced by [f41e9efc](https://github.com/apollographql/apollo-client/commit/f41e9efc9e061b80fe5019456c049a3c56661e87) in [#7023](https://github.com/apollographql/apollo-client/pull/7023), since it was an unintended breaking change for existing code that used `cache.modify` to interact with field data managed by `relayStylePagination`. <br/>
   [@benjamn](https://github.com/benjamn) in [#7103](https://github.com/apollographql/apollo-client/pull/7103)
->>>>>>> 6484a67f
 
 ## Apollo Client 3.2.1
 
