--- conflicted
+++ resolved
@@ -1,4 +1,3 @@
-<<<<<<< HEAD
 ## Apollo Client 3.3.0
 
 ## Bug Fixes
@@ -87,7 +86,7 @@
 
 - `ApolloCache` objects (including `InMemoryCache`) may now be associated with or disassociated from individual reactive variables by calling `reactiveVar.attachCache(cache)` and/or `reactiveVar.forgetCache(cache)`. <br/>
   [@benjamn](https://github.com/benjamn) in [#7350](https://github.com/apollographql/apollo-client/pull/7350)
-=======
+
 ## Apollo Client 3.2.8
 
 ## Bug Fixes
@@ -97,7 +96,6 @@
 
 - Avoid relying on global `Symbol` properties in `ApolloContext.ts`. <br/>
   [@benjamn](https://github.com/benjamn) in [#7371](https://github.com/apollographql/apollo-client/pull/7371)
->>>>>>> 62c81ff9
 
 ## Apollo Client 3.2.7
 
