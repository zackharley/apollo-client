language: node_js
node_js:
  - "6"

install:
  - npm install -g coveralls
  - npm prune
  - npm install

script:
  - npm test

<<<<<<< HEAD
    # run tests on current master of react-apollo
  - npm link
  - git clone https://github.com/apollographql/react-apollo
  - cd react-apollo && npm link apollo-client && npm i && npm test && cd ../ && rm -rf react-apollo
    # end tests of react apollo

    # test flow types (validity and use cases)
  - npm run flow-check

=======
>>>>>>> c5fb84b1
    # run coverage and file size checks
  - npm run coverage
  - coveralls < ./coverage/lcov.info || true # ignore coveralls error
  - npm run filesize

# Allow Travis tests to run in containers.
sudo: false

notifications:
  email: false<|MERGE_RESOLUTION|>--- conflicted
+++ resolved
@@ -10,18 +10,9 @@
 script:
   - npm test
 
-<<<<<<< HEAD
-    # run tests on current master of react-apollo
-  - npm link
-  - git clone https://github.com/apollographql/react-apollo
-  - cd react-apollo && npm link apollo-client && npm i && npm test && cd ../ && rm -rf react-apollo
-    # end tests of react apollo
-
     # test flow types (validity and use cases)
   - npm run flow-check
-
-=======
->>>>>>> c5fb84b1
+  
     # run coverage and file size checks
   - npm run coverage
   - coveralls < ./coverage/lcov.info || true # ignore coveralls error
