--- conflicted
+++ resolved
@@ -13,12 +13,8 @@
   "author": "opensource@apollographql.com",
   "license": "MIT",
   "main": "./lib/apollo-client.cjs.js",
-<<<<<<< HEAD
   "module": "./lib/index.js",
-=======
-  "module": "./lib/apollo-client.esm.js",
   "types": "./lib/index.d.ts",
->>>>>>> 64586044
   "sideEffects": [
     "./lib/cache/inmemory/fixPolyfills.js"
   ],
@@ -99,12 +95,7 @@
     "rxjs": "6.5.3",
     "ts-jest": "24.0.2",
     "tsc-watch": "3.0.1",
-<<<<<<< HEAD
-    "typescript": "^3.6.2"
-=======
-    "typescript": "3.6.2",
-    "uglify-js": "3.6.0"
->>>>>>> 64586044
+    "typescript": "3.6.2"
   },
   "publishConfig": {
     "access": "public"
